--- conflicted
+++ resolved
@@ -13,34 +13,17 @@
     "format": "prettier --check \"**/*.{js,json}\""
   },
   "dependencies": {
-<<<<<<< HEAD
-    "@next/eslint-plugin-next": "15.3.0",
-    "@types/eslint": "^8.56.10",
-    "@typescript-eslint/eslint-plugin": "^8.20.0",
-    "@typescript-eslint/parser": "^8.20.0",
-    "eslint-config-prettier": "^10.1.2",
-    "eslint-config-turbo": "^2.5.0",
-    "eslint-plugin-import": "^2.31.0",
-    "eslint-plugin-react": "7.37.5",
-    "eslint-plugin-react-hooks": "^5.2.0"
-=======
     "@next/eslint-plugin-next": "15.1.7",
     "@types/eslint": "9.6.1",
     "eslint-config-next": "15.1.7",
     "eslint-config-turbo": "^2.4.2",
     "typescript-eslint": "8.24.0"
->>>>>>> 781009e9
   },
   "devDependencies": {
     "@kit/prettier-config": "workspace:*",
     "@kit/tsconfig": "workspace:*",
-<<<<<<< HEAD
-    "eslint": "^8.57.0",
-    "typescript": "^5.8.3"
-=======
     "eslint": "^9.20.1",
     "typescript": "^5.7.3"
->>>>>>> 781009e9
   },
   "prettier": "@kit/prettier-config"
 }