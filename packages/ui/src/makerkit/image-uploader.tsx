'use client';

import { useCallback, useEffect, useState } from 'react';

import { Image as ImageIcon } from 'lucide-react';
import { useForm } from 'react-hook-form';

import { Button } from '../shadcn/button';
import { ImageUploadInput } from './image-upload-input';
import { Trans } from './trans';

export function ImageUploader(
  props: React.PropsWithChildren<{
    value: string | null | undefined;
    onValueChange: (value: File | null) => unknown;
  }>,
) {
  const [image, setImage] = useState(props.value);

  const { setValue, register } = useForm<{
    value: string | null | FileList;
  }>({
    defaultValues: {
      value: props.value,
    },
    mode: 'onChange',
    reValidateMode: 'onChange',
  });

  const control = register('value');

  const onClear = useCallback(() => {
    props.onValueChange(null);
    setValue('value', null);
    setImage('');
  }, [props, setValue]);

  const onValueChange = useCallback(
    ({ image, file }: { image: string; file: File }) => {
      props.onValueChange(file);

      setImage(image);
    },
    [props],
  );

  const Input = () => (
    <ImageUploadInput
      {...control}
      accept={'image/*'}
      className={'absolute h-full w-full'}
      visible={false}
      multiple={false}
      onValueChange={onValueChange}
    />
  );

  useEffect(() => {
    setImage(props.value);
  }, [props.value]);

  if (!image) {
    return (
      <FallbackImage descriptionSection={props.children}>
        <Input />
      </FallbackImage>
    );
  }

  return (
    <div className={'flex items-center space-x-4'}>
      <label className={'animate-in fade-in zoom-in-50 relative h-20 w-20'}>
<<<<<<< HEAD
        <Image fill className={'h-20 w-20 rounded-full'} src={image} alt={''} />
=======
        {/* eslint-disable-next-line @next/next/no-img-element */}
        <img
          decoding="async"
          className={'h-20 w-20 rounded-full object-cover'}
          src={image}
          alt={''}
        />
>>>>>>> 781009e9

        <Input />
      </label>

      <div>
        <Button onClick={onClear} size={'sm'} variant={'ghost'}>
          <Trans i18nKey={'common:clear'} />
        </Button>
      </div>
    </div>
  );
}

function FallbackImage(
  props: React.PropsWithChildren<{
    descriptionSection?: React.ReactNode;
  }>,
) {
  return (
    <div className={'flex items-center space-x-4'}>
      <label
        className={
          'border-border animate-in fade-in zoom-in-50 hover:border-primary relative flex h-20 w-20 cursor-pointer flex-col items-center justify-center rounded-full border'
        }
      >
        <ImageIcon className={'text-primary h-8'} />

        {props.children}
      </label>

      {props.descriptionSection}
    </div>
  );
}<|MERGE_RESOLUTION|>--- conflicted
+++ resolved
@@ -70,9 +70,6 @@
   return (
     <div className={'flex items-center space-x-4'}>
       <label className={'animate-in fade-in zoom-in-50 relative h-20 w-20'}>
-<<<<<<< HEAD
-        <Image fill className={'h-20 w-20 rounded-full'} src={image} alt={''} />
-=======
         {/* eslint-disable-next-line @next/next/no-img-element */}
         <img
           decoding="async"
@@ -80,7 +77,6 @@
           src={image}
           alt={''}
         />
->>>>>>> 781009e9
 
         <Input />
       </label>
