--- conflicted
+++ resolved
@@ -14,11 +14,7 @@
   return (
     <Comp
       className={cn(
-<<<<<<< HEAD
-        'dark:border-primary/10 space-x-2.5 rounded-full border border-gray-100 px-2 py-2.5 text-center text-sm font-medium text-transparent',
-=======
         'bg-muted/50 flex items-center gap-x-1.5 rounded-full border px-2 py-1.5 pr-2 text-center text-sm font-medium text-transparent',
->>>>>>> 781009e9
         className,
       )}
       {...props}
@@ -26,11 +22,7 @@
       {props.label && (
         <span
           className={
-<<<<<<< HEAD
-            'bg-primary text-primary-foreground rounded-2xl px-2.5 py-1.5 text-sm font-semibold'
-=======
             'text-primary-foreground bg-primary rounded-2xl border px-1.5 py-0.5 text-xs font-bold tracking-tight'
->>>>>>> 781009e9
           }
         >
           {props.label}
